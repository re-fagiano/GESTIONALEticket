--- conflicted
+++ resolved
@@ -6,74 +6,13 @@
     <title>{% block title %}Gestionale Ticket{% endblock %}</title>
     <style>
         body { font-family: Arial, sans-serif; margin: 0; padding: 0; background: #f5f5f5; }
-<<<<<<< HEAD
-        header {
-            background: #2d6cdf;
-            color: white;
-            padding: 1rem;
-            display: flex;
-            flex-wrap: wrap;
-            align-items: center;
-            justify-content: space-between;
-            gap: 1rem;
-        }
-        header h1 { margin: 0; font-size: 1.35rem; }
-        nav {
-            display: flex;
-            flex-direction: column;
-            flex: 1;
-        }
-        .nav-groups {
-            display: flex;
-            flex-wrap: wrap;
-            gap: 1rem;
-            align-items: flex-start;
-        }
-        .nav-group {
-            display: flex;
-            flex-wrap: wrap;
-            gap: 0.5rem;
-            align-items: center;
-        }
-        .nav-group-label {
-            font-size: 0.75rem;
-            font-weight: 700;
-            text-transform: uppercase;
-            letter-spacing: 0.08em;
-            opacity: 0.85;
-            width: 100%;
-        }
-=======
         header { background: #2d6cdf; color: white; padding: 1rem; display: flex; flex-wrap: wrap; align-items: center; justify-content: space-between; }
         header h1 { margin: 0; }
         nav { display: flex; flex-wrap: wrap; align-items: center; gap: 1rem; }
->>>>>>> 871fd95b
         nav a {
             color: white;
             text-decoration: none;
             font-weight: 600;
-<<<<<<< HEAD
-            padding: 0.25rem 0.5rem;
-            border-radius: 4px;
-            border: 1px solid transparent;
-        }
-        .nav-group-primary a {
-            background: rgba(255, 255, 255, 0.12);
-        }
-        .nav-group-services a {
-            background: rgba(18, 37, 94, 0.35);
-            border-color: rgba(255, 255, 255, 0.15);
-            box-shadow: inset 0 0 0 1px rgba(255, 255, 255, 0.05);
-        }
-        nav a.nav-link-magazzino:hover,
-        nav a.nav-link-calendar:hover,
-        nav a.nav-link-dashboard:hover,
-        nav a.nav-link-customers:hover,
-        nav a.nav-link-tickets:hover,
-        nav a.nav-link-repairs:hover,
-        nav a.nav-link-admin-users:hover { background: rgba(255, 255, 255, 0.25); }
-        .nav-pill { font-size: 0.7rem; font-weight: 700; text-transform: uppercase; margin-left: 0.35rem; padding: 0.05rem 0.35rem; border-radius: 999px; background: rgba(0, 0, 0, 0.25); }
-=======
             padding: 0.25rem 0.4rem;
             border-radius: 4px;
         }
@@ -81,7 +20,6 @@
         nav a.nav-link-calendar { background: rgba(255, 255, 255, 0.1); }
         nav a.nav-link-magazzino:hover,
         nav a.nav-link-calendar:hover { background: rgba(255, 255, 255, 0.25); }
->>>>>>> 871fd95b
         .auth-links { display: flex; flex-wrap: wrap; align-items: center; gap: 0.75rem; font-size: 0.9rem; }
         .auth-links a { color: white; text-decoration: underline; }
         .auth-links span { opacity: 0.85; }
@@ -274,40 +212,6 @@
     {% set is_authenticated = current_user.is_authenticated %}
     {% set is_admin = is_authenticated and current_user.role == 'admin' %}
     <nav>
-<<<<<<< HEAD
-        <div class="nav-groups">
-            <div class="nav-group nav-group-primary">
-                <a class="nav-link-dashboard" href="{{ url_for('index') }}">Dashboard</a>
-                <a class="nav-link-customers" href="{{ url_for('customers') }}">Clienti</a>
-                <a class="nav-link-tickets" href="{{ url_for('tickets') }}">Ticket</a>
-                <a class="nav-link-repairs" href="{{ url_for('repairs') }}">Storico riparazioni</a>
-                {% if is_admin %}
-                    <a class="nav-link-admin-users" href="{{ url_for('admin_users') }}">Utenti</a>
-                {% endif %}
-            </div>
-            <div class="nav-group nav-group-services">
-                <span class="nav-group-label">Servizi e automazioni</span>
-                <a class="nav-link-magazzino" href="{{ url_for('magazzino') }}">Magazzino</a>
-                {% set can_manage_calendar = is_admin %}
-                <a class="nav-link-calendar"
-                   href="{{ url_for('calendar_sync') }}"
-                   {% if not can_manage_calendar %}
-                       title="{% if is_authenticated %}Disponibile solo agli amministratori{% else %}Accedi per utilizzare l'integrazione{% endif %}"
-                   {% endif %}>
-                    Integrazione Google Calendar
-                    {% if not can_manage_calendar %}
-                        <span class="nav-pill">
-                            {% if is_authenticated %}
-                                Solo admin
-                            {% else %}
-                                Richiede login
-                            {% endif %}
-                        </span>
-                    {% endif %}
-                </a>
-            </div>
-        </div>
-=======
         <a class="nav-link-dashboard" href="{{ url_for('index') }}">Dashboard</a>
         <a class="nav-link-customers" href="{{ url_for('customers') }}">Clienti</a>
         <a class="nav-link-tickets" href="{{ url_for('tickets') }}">Ticket</a>
@@ -317,7 +221,6 @@
             <a class="nav-link-calendar" href="{{ url_for('calendar_sync') }}">Google Calendar</a>
             <a class="nav-link-admin-users" href="{{ url_for('admin_users') }}">Utenti</a>
         {% endif %}
->>>>>>> 871fd95b
     </nav>
     <div class="auth-links">
         {% if current_user.is_authenticated %}
