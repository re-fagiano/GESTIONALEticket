--- conflicted
+++ resolved
@@ -58,17 +58,6 @@
     {% set is_authenticated = current_user.is_authenticated %}
     {% set is_admin = is_authenticated and current_user.role == 'admin' %}
     <nav class="main-nav">
-<<<<<<< HEAD
-        {% for link in navigation_links %}
-            <a class="nav-link nav-link-{{ link.endpoint }}{% if link.active %} active{% endif %}"
-               href="{{ link.url }}">
-                {{ link.label }}
-                {% if link.badge %}
-                    <span class="badge">{{ link.badge }}</span>
-                {% endif %}
-            </a>
-        {% endfor %}
-=======
         <a class="nav-link nav-link-dashboard{% if current_endpoint == 'index' %} active{% endif %}"
            href="{{ url_for('index') }}">Dashboard</a>
         <a class="nav-link nav-link-customers{% if current_endpoint == 'customers' %} active{% endif %}"
@@ -99,7 +88,6 @@
             <a class="nav-link nav-link-admin-users{% if current_endpoint == 'admin_users' %} active{% endif %}"
                href="{{ url_for('admin_users') }}">Utenti</a>
         {% endif %}
->>>>>>> c961b814
     </nav>
     <div class="auth-links">
         {% if is_authenticated %}
