--- conflicted
+++ resolved
@@ -6,40 +6,20 @@
     <title>{% block title %}Gestionale Ticket{% endblock %}</title>
     <style>
         body { font-family: Arial, sans-serif; margin: 0; padding: 0; background: #f5f5f5; }
-<<<<<<< HEAD
-        header { background: #2d6cdf; color: white; padding: 1rem; display: flex; flex-wrap: wrap; align-items: center; justify-content: space-between; gap: 1rem; }
-        header h1 { margin: 0; font-size: 1.35rem; }
-        nav { display: flex; flex-wrap: wrap; align-items: center; gap: 0.75rem; }
-=======
         header { background: #2d6cdf; color: white; padding: 1rem; display: flex; flex-wrap: wrap; align-items: center; justify-content: space-between; }
         header h1 { margin: 0; }
         nav { display: flex; flex-wrap: wrap; align-items: center; gap: 1rem; }
->>>>>>> 0ab1ed8c
         nav a {
             color: white;
             text-decoration: none;
             font-weight: 600;
-<<<<<<< HEAD
-            padding: 0.25rem 0.5rem;
-=======
             padding: 0.25rem 0.4rem;
->>>>>>> 0ab1ed8c
             border-radius: 4px;
         }
         nav a.nav-link-magazzino,
         nav a.nav-link-calendar { background: rgba(255, 255, 255, 0.1); }
         nav a.nav-link-magazzino:hover,
-<<<<<<< HEAD
-        nav a.nav-link-calendar:hover,
-        nav a.nav-link-dashboard:hover,
-        nav a.nav-link-customers:hover,
-        nav a.nav-link-tickets:hover,
-        nav a.nav-link-repairs:hover,
-        nav a.nav-link-admin-users:hover { background: rgba(255, 255, 255, 0.25); }
-        .nav-pill { font-size: 0.7rem; font-weight: 700; text-transform: uppercase; margin-left: 0.35rem; padding: 0.05rem 0.35rem; border-radius: 999px; background: rgba(0, 0, 0, 0.25); }
-=======
         nav a.nav-link-calendar:hover { background: rgba(255, 255, 255, 0.25); }
->>>>>>> 0ab1ed8c
         .auth-links { display: flex; flex-wrap: wrap; align-items: center; gap: 0.75rem; font-size: 0.9rem; }
         .auth-links a { color: white; text-decoration: underline; }
         .auth-links span { opacity: 0.85; }
@@ -237,29 +217,8 @@
         <a class="nav-link-tickets" href="{{ url_for('tickets') }}">Ticket</a>
         <a class="nav-link-repairs" href="{{ url_for('repairs') }}">Storico riparazioni</a>
         <a class="nav-link-magazzino" href="{{ url_for('magazzino') }}">Magazzino</a>
-<<<<<<< HEAD
-        {% set can_manage_calendar = is_admin %}
-        <a class="nav-link-calendar"
-           href="{{ url_for('calendar_sync') }}"
-           {% if not can_manage_calendar %}
-               title="{% if is_authenticated %}Disponibile solo agli amministratori{% else %}Accedi per utilizzare l'integrazione{% endif %}"
-           {% endif %}>
-            Google Calendar
-            {% if not can_manage_calendar %}
-                <span class="nav-pill">
-                    {% if is_authenticated %}
-                        Solo admin
-                    {% else %}
-                        Richiede login
-                    {% endif %}
-                </span>
-            {% endif %}
-        </a>
-        {% if is_admin %}
-=======
         {% if current_user.is_authenticated and current_user.role == 'admin' %}
             <a class="nav-link-calendar" href="{{ url_for('calendar_sync') }}">Google Calendar</a>
->>>>>>> 0ab1ed8c
             <a class="nav-link-admin-users" href="{{ url_for('admin_users') }}">Utenti</a>
         {% endif %}
     </nav>
