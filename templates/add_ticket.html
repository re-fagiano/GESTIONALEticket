{% extends 'base.html' %}
{% block title %}Nuovo ticket{% endblock %}
{% block content %}
<h2>Crea ticket</h2>
<form method="post" enctype="multipart/form-data">
    <label for="customer_search">Cliente *</label>
    <input type="hidden" id="customer_id" data-name="customer_id" value="{{ request.form.get('customer_id', '') }}">
    <input type="text"
           id="customer_search"
           name="customer_search"
           list="customer_list"
           placeholder="Inizia a digitare per cercare un cliente"
           autocomplete="off"
           required
           value="{{ request.form.get('customer_search', '') }}">
    <datalist id="customer_list">
        {% for customer in customers %}
<<<<<<< HEAD
        <option value="{{ customer['id'] }}">{{ customer['code']|upper }} - {{ customer['name'] }}</option>
=======
        <option value="{{ customer['name'] }}" data-id="{{ customer['id'] }}"></option>
>>>>>>> e759e349
        {% endfor %}
    </datalist>
    <noscript>
        <select id="customer_id_noscript" name="customer_id" required>
            <option value="">-- seleziona --</option>
            {% for customer in customers %}
            <option value="{{ customer['id'] }}">{{ customer['name'] }}</option>
            {% endfor %}
        </select>
    </noscript>

    <label for="subject">Oggetto *</label>
    <input type="text" id="subject" name="subject" required>

    <label for="description">Descrizione</label>
    <textarea id="description" name="description" rows="4"></textarea>

    <label for="ticket_status">Stato ticket *</label>
    <select id="ticket_status" name="ticket_status" required>
        {% set default_ticket_status = ticket_statuses[0][0] %}
        {% for value, label in ticket_statuses %}
        <option value="{{ value }}" {% if request.form.get('ticket_status', default_ticket_status) == value %}selected{% endif %}>{{ label }}</option>
        {% endfor %}
    </select>

    <h3>Dati riparazione</h3>
    <p class="info">Compila le informazioni se già disponibili; potrai aggiornarle successivamente dal dettaglio ticket.</p>

    <label for="product">Prodotto</label>
    <input type="text" id="product" name="product" value="{{ request.form.get('product', '') }}">

    <div class="ai-helper">
        <label for="issue_description">Descrizione problema</label>
        <textarea id="issue_description" name="issue_description" rows="4">{{ request.form.get('issue_description', '') }}</textarea>
        <button type="button" class="ai-suggest-button" data-target="issue_description">
            Chiedi all’AI
        </button>
        <div class="ai-suggestion" aria-live="polite"></div>
    </div>

    <label for="payment_info">Informazioni pagamento</label>
    <textarea id="payment_info" name="payment_info" rows="3" placeholder="Es. acconto, metodo di pagamento, note">{{ request.form.get('payment_info', '') }}</textarea>

    <label for="repair_status">Stato riparazione</label>
    <select id="repair_status" name="repair_status">
        {% for value, label in repair_statuses %}
        <option value="{{ value }}" {% if request.form.get('repair_status', repair_statuses[0][0]) == value %}selected{% endif %}>{{ label }}</option>
        {% endfor %}
    </select>

    <label for="date_received">Data ricezione</label>
    <input type="date" id="date_received" name="date_received" value="{{ request.form.get('date_received', '') }}">

    <label for="date_repaired">Data riparazione</label>
    <input type="date" id="date_repaired" name="date_repaired" value="{{ request.form.get('date_repaired', '') }}">

    <label for="date_returned">Data consegna</label>
    <input type="date" id="date_returned" name="date_returned" value="{{ request.form.get('date_returned', '') }}">

    <h3>Allegati</h3>
    <p class="info">Puoi allegare immagini o documenti utili al ticket (dimensione massima 16&nbsp;MB per invio).</p>
    <label for="attachments">Seleziona file</label>
    <input type="file" id="attachments" name="attachments" multiple>

    <button type="submit">Salva</button>
</form>
<script>
    (function() {
        const searchInput = document.getElementById('customer_search');
        const hiddenInput = document.getElementById('customer_id');
        const datalist = document.getElementById('customer_list');
        if (!searchInput || !hiddenInput || !datalist) {
            return;
        }

        hiddenInput.name = hiddenInput.dataset.name || 'customer_id';

        const options = Array.from(datalist.options);

        function findOptionByValue(value) {
            const normalized = value.trim().toLowerCase();
            if (!normalized) {
                return null;
            }
            return options.find((option) => option.value.trim().toLowerCase() === normalized) || null;
        }

        function updateHiddenFromSearch() {
            const match = findOptionByValue(searchInput.value);
            if (match) {
                hiddenInput.value = match.dataset.id || '';
                searchInput.setCustomValidity('');
            } else {
                hiddenInput.value = '';
                if (searchInput.value.trim()) {
                    searchInput.setCustomValidity('Seleziona un cliente dall\'elenco.');
                } else {
                    searchInput.setCustomValidity('Questo campo è obbligatorio.');
                }
            }
        }

        searchInput.addEventListener('change', updateHiddenFromSearch);
        searchInput.addEventListener('input', () => {
            hiddenInput.value = '';
            searchInput.setCustomValidity('');
        });

        const form = searchInput.form;
        if (form) {
            form.addEventListener('submit', (event) => {
                updateHiddenFromSearch();
                if (!hiddenInput.value) {
                    event.preventDefault();
                    searchInput.reportValidity();
                }
            });
        }

        if (hiddenInput.value) {
            const current = options.find((option) => option.dataset.id === hiddenInput.value);
            if (current) {
                searchInput.value = current.value;
            }
        }
    })();
</script>
{% endblock %}<|MERGE_RESOLUTION|>--- conflicted
+++ resolved
@@ -15,11 +15,7 @@
            value="{{ request.form.get('customer_search', '') }}">
     <datalist id="customer_list">
         {% for customer in customers %}
-<<<<<<< HEAD
-        <option value="{{ customer['id'] }}">{{ customer['code']|upper }} - {{ customer['name'] }}</option>
-=======
         <option value="{{ customer['name'] }}" data-id="{{ customer['id'] }}"></option>
->>>>>>> e759e349
         {% endfor %}
     </datalist>
     <noscript>
