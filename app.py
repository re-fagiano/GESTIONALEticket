"""
Applicazione Flask per il gestionale a ticket.

Questo modulo definisce le varie rotte dell'applicazione, gestisce la
connessione al database tramite le funzioni di `database.py` e fornisce
funzionalità per la gestione di clienti, ticket e riparazioni.
"""

import os
import uuid
from pathlib import Path
from typing import Iterable, List, Optional, Tuple

import requests
from flask import Flask, render_template, request, redirect, url_for, flash, send_file, jsonify

from database import get_db, init_db, close_db
from flask_login import current_user, login_required

from auth import admin_required, bp as auth_bp, login_manager
from werkzeug.datastructures import FileStorage
from werkzeug.utils import secure_filename


TICKET_STATUSES = [
    ("open", "Aperto"),
    ("in_progress", "In lavorazione"),
    ("closed", "Chiuso"),
]
TICKET_STATUS_LABELS = {value: label for value, label in TICKET_STATUSES}
TICKET_STATUS_VALUES = set(TICKET_STATUS_LABELS)
DEFAULT_TICKET_STATUS = TICKET_STATUSES[0][0]

REPAIR_STATUSES = [
    ("accettazione", "Accettazione"),
    ("diagnosticato", "Diagnosticato"),
    ("preventivo_pronto", "Preventivo pronto"),
    ("preventivo_accettato", "Preventivo accettato"),
    ("intervento_completato", "Intervento completato"),
]
REPAIR_STATUS_LABELS = {value: label for value, label in REPAIR_STATUSES}
REPAIR_STATUS_VALUES = set(REPAIR_STATUS_LABELS)
DEFAULT_REPAIR_STATUS = REPAIR_STATUSES[0][0]


CUSTOMER_CODE_ALPHABET = 'abcdefghijklmnopqrstuvwxyz'
CUSTOMER_CODE_LENGTH = 4
MAX_CUSTOMER_CODES = len(CUSTOMER_CODE_ALPHABET) ** CUSTOMER_CODE_LENGTH


def _extract_openai_responses_text(data: dict) -> str:
    """Estrae il testo utile dalla risposta dell'endpoint /responses di OpenAI."""

    fragments: List[str] = []

    def _push(value: Optional[str]) -> None:
        if isinstance(value, str):
            stripped = value.strip()
            if stripped:
                fragments.append(stripped)

    output = data.get('output')
    if isinstance(output, list):
        for item in output:
            if not isinstance(item, dict):
                continue

            _push(item.get('text'))
            _push(item.get('output_text'))

            content = item.get('content')
            if isinstance(content, list):
                for block in content:
                    if isinstance(block, dict):
                        block_type = (block.get('type') or '').lower()
                        if block_type in {'output_text', 'text'}:
                            _push(block.get('text'))
                        elif block_type == 'message':
                            _push(block.get('content'))
                        elif block_type == 'input_text':
                            nested = block.get('content')
                            if isinstance(nested, list):
                                for nested_block in nested:
                                    if isinstance(nested_block, dict):
                                        _push(nested_block.get('text') or nested_block.get('content'))
                                    else:
                                        _push(str(nested_block))
                            else:
                                _push(nested)
                        else:
                            _push(block.get('content'))
                    else:
                        _push(str(block))
            else:
                _push(content)

    _push(data.get('output_text'))

    return '\n'.join(fragments).strip()


def _customer_code_to_int(code: str) -> int:
    normalized = (code or '').strip().lower()
    if len(normalized) != CUSTOMER_CODE_LENGTH:
        raise ValueError('Codice cliente non valido.')

    value = 0
    base = len(CUSTOMER_CODE_ALPHABET)
    for char in normalized:
        if char not in CUSTOMER_CODE_ALPHABET:
            raise ValueError('Codice cliente non valido.')
        value = value * base + (ord(char) - ord('a'))
    return value


def _int_to_customer_code(value: int) -> str:
    if not 0 <= value < MAX_CUSTOMER_CODES:
        raise ValueError('Valore codice cliente fuori intervallo.')

    base = len(CUSTOMER_CODE_ALPHABET)
    chars = ['a'] * CUSTOMER_CODE_LENGTH
    for index in range(CUSTOMER_CODE_LENGTH - 1, -1, -1):
        chars[index] = chr(ord('a') + (value % base))
        value //= base
    return ''.join(chars)


def _generate_next_customer_code(db) -> str:
    row = db.execute(
        'SELECT code FROM customers '
        "WHERE code IS NOT NULL AND code != '' ORDER BY code DESC LIMIT 1"
    ).fetchone()
    if row is None or not row['code']:
        return _int_to_customer_code(0)

    current_value = _customer_code_to_int(row['code'])
    next_value = current_value + 1
    if next_value >= MAX_CUSTOMER_CODES:
        raise ValueError('Limite massimo per i codici cliente raggiunto.')
    return _int_to_customer_code(next_value)


def _build_ai_prompts(
    system_prompt: Optional[str],
    subject: str,
    product: str,
    issue_description: str,
    description: str,
) -> Tuple[str, str]:
    """Costruisce il prompt di sistema e dell'utente per i suggerimenti AI."""

    effective_system_prompt = (
        system_prompt
        or 'Sei un tecnico di elettrodomestici esperto. '
        'Fornisci diagnosi sintetiche e professionali in italiano '
        'sulla base delle informazioni del ticket.'
    )

    details: List[str] = []
    if subject:
        details.append(f"Oggetto: {subject}")
    if product:
        details.append(f"Prodotto: {product}")
    if issue_description:
        details.append(f"Problema segnalato: {issue_description}")
    if description:
        details.append(f"Dettagli aggiuntivi: {description}")
    if not details:
        details.append('Non sono disponibili informazioni aggiuntive.')

    user_prompt = (
        'Fornisci una diagnosi sintetica e professionale per il seguente ticket.'
        '\n' + '\n'.join(details)
    )

    return effective_system_prompt, user_prompt


TICKET_HISTORY_FIELD_LABELS = {
    '__created__': 'Creazione ticket',
    'status': 'Stato ticket',
    'product': 'Prodotto',
    'issue_description': 'Descrizione problema',
    'payment_info': 'Informazioni pagamento',
    'repair_status': 'Stato riparazione',
    'date_received': 'Data ricezione',
    'date_repaired': 'Data riparazione',
    'date_returned': 'Data consegna',
}


def _fetch_latest_ticket_history_entries(
    db,
    ticket_ids: Iterable[int],
    fields: Iterable[str],
):
    """Recupera l'ultima modifica registrata per i campi richiesti."""

    unique_ids = [int(ticket_id) for ticket_id in dict.fromkeys(ticket_ids) if ticket_id]
    unique_fields = [field for field in dict.fromkeys(fields) if field]

    latest = {field: {} for field in unique_fields}

    if not unique_ids or not unique_fields:
        return latest

    placeholders_ids = ','.join('?' for _ in unique_ids)
    placeholders_fields = ','.join('?' for _ in unique_fields)

    rows = db.execute(
        f'''\
        SELECT h.ticket_id, h.field, h.old_value, h.new_value, h.changed_at, u.username AS changed_by_username
        FROM ticket_history h
        LEFT JOIN users u ON h.changed_by = u.id
        WHERE h.ticket_id IN ({placeholders_ids})
          AND h.field IN ({placeholders_fields})
        ORDER BY h.changed_at DESC, h.id DESC
        ''',
        (*unique_ids, *unique_fields),
    ).fetchall()

    for row in rows:
        field = row['field']
        ticket_id = row['ticket_id']
        field_map = latest.setdefault(field, {})
        if ticket_id not in field_map:
            field_map[ticket_id] = row

    return latest


def create_app() -> Flask:
    """Factory per creare e configurare l'istanza di Flask."""
    app = Flask(__name__, instance_relative_config=True)
    # Configurazione di default caricata direttamente nell'applicazione
    app.config.from_mapping(
        SECRET_KEY='change-me-please',
        DATABASE=str(Path(app.root_path) / 'database.db'),
        UPLOAD_FOLDER=str(Path(app.instance_path) / 'uploads'),
        MAX_CONTENT_LENGTH=16 * 1024 * 1024,
        AI_SUGGESTION_ENDPOINT=None,
        AI_SUGGESTION_TOKEN=None,
        AI_SUGGESTION_TIMEOUT=15,
        AI_SUGGESTION_PROVIDER='generic',
        AI_SUGGESTION_SYSTEM_PROMPT=(
            'Sei un tecnico di elettrodomestici esperto. '
            'Fornisci diagnosi sintetiche e professionali in italiano '
            'sulla base delle informazioni del ticket.'
        ),
        AI_SUGGESTION_OPENAI_MODEL='gpt-3.5-turbo',
        AI_SUGGESTION_DEEPSEEK_MODEL='deepseek-chat',
        AI_SUGGESTION_DEEPSEEK_ENDPOINT='https://api.deepseek.com/v1/chat/completions',
    )

    # Consente di sovrascrivere i valori tramite instance/config.py
    app.config.from_pyfile('config.py', silent=True)

    # Le variabili d'ambiente hanno la precedenza finale
    if 'AI_SUGGESTION_ENDPOINT' in os.environ:
        app.config['AI_SUGGESTION_ENDPOINT'] = os.environ['AI_SUGGESTION_ENDPOINT']
    if 'AI_SUGGESTION_TOKEN' in os.environ:
        app.config['AI_SUGGESTION_TOKEN'] = os.environ['AI_SUGGESTION_TOKEN']
    if 'AI_SUGGESTION_TIMEOUT' in os.environ:
        try:
            app.config['AI_SUGGESTION_TIMEOUT'] = int(os.environ['AI_SUGGESTION_TIMEOUT'])
        except (TypeError, ValueError):
            pass
    if 'AI_SUGGESTION_PROVIDER' in os.environ:
        app.config['AI_SUGGESTION_PROVIDER'] = os.environ['AI_SUGGESTION_PROVIDER']
    if 'AI_SUGGESTION_SYSTEM_PROMPT' in os.environ:
        app.config['AI_SUGGESTION_SYSTEM_PROMPT'] = os.environ['AI_SUGGESTION_SYSTEM_PROMPT']
    if 'AI_SUGGESTION_OPENAI_MODEL' in os.environ:
        app.config['AI_SUGGESTION_OPENAI_MODEL'] = os.environ['AI_SUGGESTION_OPENAI_MODEL']
    if 'AI_SUGGESTION_DEEPSEEK_MODEL' in os.environ:
        app.config['AI_SUGGESTION_DEEPSEEK_MODEL'] = os.environ['AI_SUGGESTION_DEEPSEEK_MODEL']
    if 'AI_SUGGESTION_DEEPSEEK_ENDPOINT' in os.environ:
        app.config['AI_SUGGESTION_DEEPSEEK_ENDPOINT'] = os.environ['AI_SUGGESTION_DEEPSEEK_ENDPOINT']

    # Garantisce che le directory per i file di istanza e gli upload esistano.
    Path(app.instance_path).mkdir(parents=True, exist_ok=True)
    Path(app.config['UPLOAD_FOLDER']).mkdir(parents=True, exist_ok=True)

    login_manager.init_app(app)

    # Chiude la connessione al database alla fine di ogni richiesta
    @app.teardown_appcontext
    def _close_database(exception: Optional[BaseException] = None):
        close_db(exception)

    # Inizializza il database una volta all’avvio utilizzando il contesto dell’applicazione.
    # In Flask 3.x il decorator before_first_request non è più disponibile.
    with app.app_context():
        init_db()

    app.register_blueprint(auth_bp)


    def _store_ticket_attachments(
        ticket_id: int,
        files: Iterable[FileStorage],
        uploaded_by: Optional[int],
    ) -> Tuple[int, List[str]]:
        """Salva gli allegati ricevuti per un ticket restituendo numero e errori."""

        saved = 0
        errors: List[str] = []
        upload_root = Path(app.config['UPLOAD_FOLDER'])
        upload_root.mkdir(parents=True, exist_ok=True)
        ticket_folder = upload_root / str(ticket_id)
        ticket_folder.mkdir(parents=True, exist_ok=True)

        db = get_db()

        for storage in files:
            if storage is None:
                continue
            original_filename = (storage.filename or '').strip()
            if not original_filename:
                continue

            safe_name = secure_filename(original_filename)
            if not safe_name:
                errors.append(
                    f'Impossibile caricare il file "{original_filename}": nome non valido.'
                )
                continue

            extension = Path(safe_name).suffix
            stored_filename = f"{uuid.uuid4().hex}{extension}"
            destination = ticket_folder / stored_filename

            try:
                storage.save(destination)
            except Exception:
                errors.append(
                    f'Errore durante il salvataggio del file "{original_filename}".'
                )
                if destination.exists():
                    destination.unlink()
                continue

            file_size = destination.stat().st_size
            db.execute(
                'INSERT INTO ticket_attachments ('
                'ticket_id, original_filename, stored_filename, content_type, file_size, uploaded_by'
                ') VALUES (?, ?, ?, ?, ?, ?)',
                (
                    ticket_id,
                    original_filename,
                    stored_filename,
                    storage.mimetype or None,
                    file_size,
                    uploaded_by,
                ),
            )
            saved += 1

        return saved, errors


    def _delete_ticket_record(ticket_id: int) -> Tuple[bool, Optional[str]]:
        """Elimina il ticket specificato restituendo l'esito e l'oggetto."""
        db = get_db()
        ticket = db.execute(
            'SELECT subject FROM tickets WHERE id = ?',
            (ticket_id,),
        ).fetchone()
        if ticket is None:
            return False, None
        db.execute('DELETE FROM tickets WHERE id = ?', (ticket_id,))
        db.commit()
        return True, ticket['subject']


    # Rotta principale: mostra un riepilogo dei conteggi
    @app.route('/')
    @login_required
    def index():
        db = get_db()
        ticket_count = db.execute('SELECT COUNT(*) AS count FROM tickets').fetchone()['count']
        customer_count = db.execute('SELECT COUNT(*) AS count FROM customers').fetchone()['count']
        repair_count = db.execute(
            'SELECT COUNT(*) AS count FROM tickets '
            'WHERE product IS NOT NULL OR issue_description IS NOT NULL'
        ).fetchone()['count']
        return render_template('index.html', ticket_count=ticket_count,
                               customer_count=customer_count, repair_count=repair_count)

    @app.route('/admin/users')
    @admin_required
    def admin_users():
        db = get_db()
        users = db.execute(
            'SELECT id, username, role, created_at FROM users ORDER BY username'
        ).fetchall()
        return render_template('admin_users.html', users=users)

    @app.route('/admin/users/<int:user_id>/promote', methods=['POST'])
    @admin_required
    def promote_user(user_id: int):
        db = get_db()
        user = db.execute(
            'SELECT id, username, role FROM users WHERE id = ?',
            (user_id,),
        ).fetchone()

        if user is None:
            flash('Utente non trovato.', 'error')
        elif user['role'] == 'admin':
            flash(f"L'utente \"{user['username']}\" è già un amministratore.", 'info')
        else:
            db.execute("UPDATE users SET role = 'admin' WHERE id = ?", (user_id,))
            db.commit()
            flash(
                f"L'utente \"{user['username']}\" è stato promosso ad amministratore.",
                'success',
            )

        return redirect(url_for('admin_users'))

    # Lista clienti
    @app.route('/customers')
    @login_required
    def customers():
        db = get_db()
        customers = db.execute('SELECT * FROM customers ORDER BY code').fetchall()
        return render_template('customers.html', customers=customers)

    @app.route('/customers/<int:customer_id>/delete', methods=['POST'])
    @admin_required
    def delete_customer(customer_id: int):
        db = get_db()
        customer = db.execute(
            'SELECT name FROM customers WHERE id = ?',
            (customer_id,),
        ).fetchone()
        if customer is None:
            flash('Cliente non trovato.', 'error')
        else:
            db.execute('DELETE FROM customers WHERE id = ?', (customer_id,))
            db.commit()
            customer_name = customer['name']
            if customer_name:
                flash(f'Cliente "{customer_name}" eliminato con successo.', 'success')
            else:
                flash('Cliente eliminato con successo.', 'success')
        return redirect(url_for('customers'))

    # Inserimento nuovo cliente
    @app.route('/customers/new', methods=['GET', 'POST'])
    @admin_required
    def add_customer():
        if request.method == 'POST':
            name = request.form.get('name', '').strip()
            email = request.form.get('email', '').strip()
            phone = request.form.get('phone', '').strip()
            address = request.form.get('address', '').strip()
            if not name:
                flash('Il nome è obbligatorio.', 'error')
            else:
                db = get_db()
                try:
                    code = _generate_next_customer_code(db)
                except ValueError:
                    flash('Impossibile generare un nuovo codice cliente: limite massimo raggiunto.', 'error')
                else:
                    db.execute(
                        'INSERT INTO customers (code, name, email, phone, address) VALUES (?, ?, ?, ?, ?)',
                        (code, name, email or None, phone or None, address or None)
                    )
                    db.commit()
                    flash(
                        f'Cliente aggiunto con successo (codice {code.upper()}).',
                        'success',
                    )
                    return redirect(url_for('customers'))
        return render_template('add_customer.html')

    @app.route('/customers/<int:customer_id>/edit', methods=['GET', 'POST'])
    @admin_required
    def edit_customer(customer_id: int):
        db = get_db()
        customer = db.execute(
            'SELECT id, name, email, phone, address FROM customers WHERE id = ?',
            (customer_id,),
        ).fetchone()
        if customer is None:
            flash('Cliente non trovato.', 'error')
            return redirect(url_for('customers'))

        if request.method == 'POST':
            name = request.form.get('name', '').strip()
            email = request.form.get('email', '').strip()
            phone = request.form.get('phone', '').strip()
            address = request.form.get('address', '').strip()
            if not name:
                flash('Il nome è obbligatorio.', 'error')
            else:
                db.execute(
                    'UPDATE customers SET name = ?, email = ?, phone = ?, address = ? WHERE id = ?',
                    (name, email or None, phone or None, address or None, customer_id),
                )
                db.commit()
                flash('Cliente aggiornato con successo.', 'success')
                return redirect(url_for('customers'))

        return render_template('add_customer.html', customer=customer, is_edit=True)

    # Lista ticket
    @app.route('/tickets')
    @login_required
    def tickets():
        db = get_db()
        selected_status = request.args.get('status', '').strip()
        query = (
<<<<<<< HEAD
            'SELECT t.*, c.name AS customer_name, c.code AS customer_code '
            'FROM tickets t JOIN customers c ON t.customer_id = c.id '
=======
            'SELECT t.*, c.name AS customer_name, '
            'creator.username AS created_by_username, '
            'modifier.username AS last_modified_by_username '
            'FROM tickets t '
            'JOIN customers c ON t.customer_id = c.id '
            'LEFT JOIN users creator ON t.created_by = creator.id '
            'LEFT JOIN users modifier ON t.last_modified_by = modifier.id '
>>>>>>> e759e349
        )
        params = ()
        if selected_status:
            if selected_status in TICKET_STATUS_VALUES:
                query += 'WHERE t.status = ? '
                params = (selected_status,)
            else:
                selected_status = None
        query += 'ORDER BY t.created_at DESC'
        tickets = db.execute(query, params).fetchall()

        latest_history_entries = _fetch_latest_ticket_history_entries(
            db,
            (ticket['id'] for ticket in tickets),
            ('status',),
        )

        current_filters = {'status': selected_status} if selected_status else {}
        return render_template(
            'tickets.html',
            tickets=tickets,
            statuses=TICKET_STATUSES,
            ticket_status_labels=TICKET_STATUS_LABELS,
            selected_status=selected_status,
            current_filters=current_filters,
            latest_history_entries=latest_history_entries,
        )

    @app.route('/tickets/<int:ticket_id>/delete', methods=['POST'])
    @admin_required
    def delete_ticket(ticket_id: int):
        deleted, subject = _delete_ticket_record(ticket_id)
        if not deleted:
            flash('Ticket non trovato.', 'error')
        else:
            if subject:
                flash(f'Ticket "{subject}" eliminato con successo.', 'success')
            else:
                flash('Ticket eliminato con successo.', 'success')

        allowed_filters = {'status'}
        filters = {
            key[len('filter_'):]: value
            for key, value in request.form.items()
            if key.startswith('filter_') and value
        }
        filters = {key: value for key, value in filters.items() if key in allowed_filters}
        redirect_url = url_for('tickets', **filters) if filters else url_for('tickets')
        return redirect(redirect_url)

    # Inserimento nuovo ticket
    @app.route('/tickets/new', methods=['GET', 'POST'])
    @login_required
    def add_ticket():
        db = get_db()
        if request.method == 'POST':
            current_user_id = int(current_user.id)
            customer_id = request.form.get('customer_id')
            subject = request.form.get('subject', '').strip()
            description = request.form.get('description', '').strip()
            ticket_status = request.form.get('ticket_status', DEFAULT_TICKET_STATUS)
            if ticket_status not in TICKET_STATUS_VALUES:
                ticket_status = DEFAULT_TICKET_STATUS
            product = request.form.get('product', '').strip()
            issue_description = request.form.get('issue_description', '').strip()
            payment_info = request.form.get('payment_info', '').strip()
            repair_status = request.form.get('repair_status', DEFAULT_REPAIR_STATUS)
            if repair_status not in REPAIR_STATUS_VALUES:
                repair_status = DEFAULT_REPAIR_STATUS
            date_received = request.form.get('date_received') or None
            date_repaired = request.form.get('date_repaired') or None
            date_returned = request.form.get('date_returned') or None
            if not customer_id or not subject:
                flash('Cliente e oggetto sono obbligatori.', 'error')
            else:
                cursor = db.execute(
                    'INSERT INTO tickets ('
                    'customer_id, subject, description, status, product, issue_description, payment_info, '
                    'repair_status, date_received, date_repaired, date_returned, created_by, last_modified_by'
                    ') VALUES (?, ?, ?, ?, ?, ?, ?, ?, ?, ?, ?, ?, ?)',
                    (
                        customer_id,
                        subject,
                        description or None,
                        ticket_status,
                        product or None,
                        issue_description or None,
                        payment_info or None,
                        repair_status,
                        date_received,
                        date_repaired,
                        date_returned,
                        current_user_id,
                        current_user_id,
                    )
                )
                ticket_id = cursor.lastrowid
                initial_status_label = TICKET_STATUS_LABELS.get(
                    ticket_status, ticket_status
                )
                db.execute(
                    'INSERT INTO ticket_history (ticket_id, field, old_value, new_value, changed_by) '
                    'VALUES (?, ?, ?, ?, ?)',
                    (
                        ticket_id,
                        '__created__',
                        None,
                        f'Ticket creato (stato iniziale: {initial_status_label})',
                        current_user_id,
                    ),
                )
                files = request.files.getlist('attachments')
                saved_attachments, attachment_errors = _store_ticket_attachments(
                    ticket_id,
                    files,
                    current_user_id,
                )
                for error in attachment_errors:
                    flash(error, 'error')
                db.commit()
                success_message = 'Ticket creato con successo.'
                if saved_attachments:
                    success_message += f' {saved_attachments} allegato/i aggiunti.'
                flash(success_message, 'success')
                return redirect(url_for('tickets'))
        # Per GET (o se form incompleto), recupera elenco clienti per la select
        customers = db.execute('SELECT id, name, code FROM customers ORDER BY name').fetchall()
        return render_template(
            'add_ticket.html',
            customers=customers,
            repair_statuses=REPAIR_STATUSES,
            ticket_statuses=TICKET_STATUSES,
        )

    # Dettaglio ticket e aggiornamento stato
    @app.route('/tickets/<int:ticket_id>', methods=['GET', 'POST'])
    @login_required
    def ticket_detail(ticket_id: int):
        db = get_db()
        ticket = db.execute(
            'SELECT t.*, c.name AS customer_name, c.code AS customer_code, '
            'creator.username AS created_by_username, '
            'modifier.username AS last_modified_by_username '
            'FROM tickets t '
            'JOIN customers c ON t.customer_id = c.id '
            'LEFT JOIN users creator ON t.created_by = creator.id '
            'LEFT JOIN users modifier ON t.last_modified_by = modifier.id '
            'WHERE t.id = ?', (ticket_id,)
        ).fetchone()
        if ticket is None:
            flash('Ticket non trovato.', 'error')
            return redirect(url_for('tickets'))
        if request.method == 'POST':
            form_name = request.form.get('form_name', 'details')
            current_user_id = int(current_user.id)

            if form_name == 'attachments':
                files = request.files.getlist('attachments')
                saved_attachments, attachment_errors = _store_ticket_attachments(
                    ticket_id,
                    files,
                    current_user_id,
                )
                for error in attachment_errors:
                    flash(error, 'error')
                if saved_attachments:
                    db.commit()
                    success_message = (
                        'Allegato caricato con successo.'
                        if saved_attachments == 1
                        else 'Allegati caricati con successo.'
                    )
                    flash(success_message, 'success')
                elif not attachment_errors:
                    flash('Nessun file selezionato.', 'info')
                return redirect(url_for('ticket_detail', ticket_id=ticket_id))

            new_status = request.form.get('status', '').strip() or ticket['status']
            if new_status not in TICKET_STATUS_VALUES:
                flash('Stato del ticket non valido.', 'error')
                return redirect(url_for('ticket_detail', ticket_id=ticket_id))

            product = request.form.get('product', '').strip() or None
            issue_description = request.form.get('issue_description', '').strip() or None
            payment_info = request.form.get('payment_info', '').strip() or None
            repair_status = request.form.get(
                'repair_status',
                ticket['repair_status'] or DEFAULT_REPAIR_STATUS,
            )
            if repair_status not in REPAIR_STATUS_VALUES:
                repair_status = DEFAULT_REPAIR_STATUS
            date_received = request.form.get('date_received') or None
            date_repaired = request.form.get('date_repaired') or None
            date_returned = request.form.get('date_returned') or None

            tracked_fields = (
                'status',
                'product',
                'issue_description',
                'payment_info',
                'repair_status',
                'date_received',
                'date_repaired',
                'date_returned',
            )
            new_values = {
                'status': new_status,
                'product': product,
                'issue_description': issue_description,
                'payment_info': payment_info,
                'repair_status': repair_status,
                'date_received': date_received,
                'date_repaired': date_repaired,
                'date_returned': date_returned,
            }
            has_changes = any(
                (ticket[field] or '') != (new_values[field] or '') for field in tracked_fields
            )
            if not has_changes:
                flash('Nessuna modifica rilevata.', 'info')
                return redirect(url_for('ticket_detail', ticket_id=ticket_id))

            db.execute(
                'UPDATE tickets SET '
                'status = ?, product = ?, issue_description = ?, payment_info = ?, repair_status = ?, '
                'date_received = ?, date_repaired = ?, date_returned = ?, '
                'last_modified_by = ?, updated_at = CURRENT_TIMESTAMP '
                'WHERE id = ?',
                (
                    new_status,
                    product,
                    issue_description,
                    payment_info,
                    repair_status,
                    date_received,
                    date_repaired,
                    date_returned,
                    current_user_id,
                    ticket_id,
                ),
            )

            def _format_value(key: str, value):
                if value is None:
                    return None
                if key == 'status':
                    return TICKET_STATUS_LABELS.get(value, value)
                if key == 'repair_status':
                    return REPAIR_STATUS_LABELS.get(value, value)
                return str(value)

            for field in tracked_fields:
                old_raw = ticket[field]
                new_raw = new_values[field]
                if (old_raw or '') == (new_raw or ''):
                    continue

                db.execute(
                    'INSERT INTO ticket_history (ticket_id, field, old_value, new_value, changed_by) '
                    'VALUES (?, ?, ?, ?, ?)',
                    (
                        ticket_id,
                        field,
                        _format_value(field, old_raw),
                        _format_value(field, new_raw),
                        current_user_id,
                    ),
                )
            db.commit()
            flash('Ticket aggiornato con successo.', 'success')
            return redirect(url_for('ticket_detail', ticket_id=ticket_id))

        latest_history_entries = _fetch_latest_ticket_history_entries(
            db,
            (ticket_id,),
            ('status', 'repair_status'),
        )

        attachments = db.execute(
            'SELECT a.id, a.original_filename, a.stored_filename, a.content_type, a.file_size, '
            'a.uploaded_at, u.username AS uploaded_by_username '
            'FROM ticket_attachments a '
            'LEFT JOIN users u ON a.uploaded_by = u.id '
            'WHERE a.ticket_id = ? '
            'ORDER BY a.uploaded_at DESC, a.id DESC',
            (ticket_id,),
        ).fetchall()

        history_entries = db.execute(
            'SELECT h.field, h.old_value, h.new_value, h.changed_at, '
            'u.username AS changed_by_username '
            'FROM ticket_history h '
            'LEFT JOIN users u ON h.changed_by = u.id '
            'WHERE h.ticket_id = ? '
            'ORDER BY h.changed_at DESC, h.id DESC',
            (ticket_id,),
        ).fetchall()
        return render_template(
            'ticket_detail.html',
            ticket=ticket,
            ticket_statuses=TICKET_STATUSES,
            ticket_status_labels=TICKET_STATUS_LABELS,
            repair_statuses=REPAIR_STATUSES,
            repair_status_labels=REPAIR_STATUS_LABELS,
            history_entries=history_entries,
            attachments=attachments,
            ticket_history_field_labels=TICKET_HISTORY_FIELD_LABELS,
            last_status_change=latest_history_entries.get('status', {}).get(ticket_id),
            last_repair_status_change=latest_history_entries.get('repair_status', {}).get(ticket_id),
        )

    @app.route('/tickets/<int:ticket_id>/attachments/<int:attachment_id>/download')
    @login_required
    def download_ticket_attachment(ticket_id: int, attachment_id: int):
        db = get_db()
        attachment = db.execute(
            'SELECT id, original_filename, stored_filename, content_type '
            'FROM ticket_attachments WHERE id = ? AND ticket_id = ?',
            (attachment_id, ticket_id),
        ).fetchone()
        if attachment is None:
            flash('Allegato non trovato.', 'error')
            return redirect(url_for('ticket_detail', ticket_id=ticket_id))

        file_path = Path(app.config['UPLOAD_FOLDER']) / str(ticket_id) / attachment['stored_filename']
        if not file_path.exists():
            flash('File allegato non trovato sul server.', 'error')
            return redirect(url_for('ticket_detail', ticket_id=ticket_id))

        return send_file(
            file_path,
            as_attachment=True,
            download_name=attachment['original_filename'],
            mimetype=attachment['content_type'] or 'application/octet-stream',
        )

    @app.route('/ai/suggest', methods=['POST'])
    @login_required
    def ai_suggest():
        if not request.is_json:
            return jsonify({'error': 'Richiesta non valida.'}), 400

        payload = request.get_json(silent=True) or {}
        target = (payload.get('target') or '').strip()
        if target != 'issue_description':
            return jsonify({'error': 'Campo non supportato.'}), 400

        subject = (payload.get('subject') or '').strip()
        product = (payload.get('product') or '').strip()
        issue_description = (payload.get('issue_description') or '').strip()
        description = (payload.get('description') or '').strip()

        if not any([subject, product, issue_description, description]):
            return jsonify({'error': 'Fornire almeno un dettaglio per generare un suggerimento.'}), 400

        provider = (app.config.get('AI_SUGGESTION_PROVIDER') or 'generic').lower()

        if provider == 'openai':
            api_key = (
                app.config.get('AI_SUGGESTION_TOKEN')
                or os.environ.get('OPENAI_API_KEY')
            )
            if not api_key:
                return jsonify({'error': 'API key OpenAI non configurata.'}), 503

            system_prompt, user_prompt = _build_ai_prompts(
                app.config.get('AI_SUGGESTION_SYSTEM_PROMPT'),
                subject,
                product,
                issue_description,
                description,
            )

            payload = {
                'model': app.config.get('AI_SUGGESTION_OPENAI_MODEL', 'gpt-3.5-turbo'),
                'messages': [
                    {'role': 'system', 'content': system_prompt},
                    {'role': 'user', 'content': user_prompt},
                ],
                'temperature': 0.2,
            }

            try:
                response = requests.post(
                    'https://api.openai.com/v1/chat/completions',
                    json=payload,
                    headers={
                        'Content-Type': 'application/json',
                        'Authorization': f'Bearer {api_key}',
                    },
                    timeout=app.config.get('AI_SUGGESTION_TIMEOUT', 15),
                )
                response.raise_for_status()
            except requests.exceptions.Timeout:
                return jsonify({'error': 'Il servizio AI non ha risposto in tempo.'}), 504
            except requests.exceptions.RequestException:
                return jsonify({'error': 'Errore nella comunicazione con il servizio AI.'}), 502

            try:
                data = response.json()
            except ValueError:
                return jsonify({'error': 'Risposta non valida dal servizio AI.'}), 502

            if data.get('error'):
                message = data['error'].get('message') if isinstance(data['error'], dict) else str(data['error'])
                return jsonify({'error': message or 'Errore dal servizio OpenAI.'}), 502

            choices = data.get('choices') or []
            if not choices:
                return jsonify({'error': 'Nessun suggerimento disponibile dal servizio AI.'}), 502

            suggestion = (choices[0].get('message', {}).get('content') or '').strip()
        elif provider == 'deepseek':
            api_key = (
                app.config.get('AI_SUGGESTION_TOKEN')
                or os.environ.get('DEEPSEEK_API_KEY')
            )
            if not api_key:
                return jsonify({'error': 'API key DeepSeek non configurata.'}), 503

            system_prompt, user_prompt = _build_ai_prompts(
                app.config.get('AI_SUGGESTION_SYSTEM_PROMPT'),
                subject,
                product,
                issue_description,
                description,
            )

            payload = {
                'model': app.config.get('AI_SUGGESTION_DEEPSEEK_MODEL', 'deepseek-chat'),
                'messages': [
                    {'role': 'system', 'content': system_prompt},
                    {'role': 'user', 'content': user_prompt},
                ],
                'temperature': 0.2,
            }

            endpoint = (
                app.config.get('AI_SUGGESTION_DEEPSEEK_ENDPOINT')
                or 'https://api.deepseek.com/v1/chat/completions'
            )

            try:
                response = requests.post(
                    endpoint,
                    json=payload,
                    headers={
                        'Content-Type': 'application/json',
                        'Authorization': f'Bearer {api_key}',
                    },
                    timeout=app.config.get('AI_SUGGESTION_TIMEOUT', 15),
                )
                response.raise_for_status()
            except requests.exceptions.Timeout:
                return jsonify({'error': 'Il servizio AI non ha risposto in tempo.'}), 504
            except requests.exceptions.RequestException:
                return jsonify({'error': 'Errore nella comunicazione con il servizio AI.'}), 502

            try:
                data = response.json()
            except ValueError:
                return jsonify({'error': 'Risposta non valida dal servizio AI.'}), 502

            if data.get('error'):
                message = data['error'].get('message') if isinstance(data['error'], dict) else str(data['error'])
                return jsonify({'error': message or 'Errore dal servizio DeepSeek.'}), 502

            choices = data.get('choices') or []
            if not choices:
                return jsonify({'error': 'Nessun suggerimento disponibile dal servizio AI.'}), 502

            suggestion = (choices[0].get('message', {}).get('content') or '').strip()
        else:
            endpoint = app.config.get('AI_SUGGESTION_ENDPOINT')
            if not endpoint:
                return jsonify({'error': 'Servizio AI non configurato.'}), 503

            headers = {'Content-Type': 'application/json'}
            token = app.config.get('AI_SUGGESTION_TOKEN')
            if token:
                headers['Authorization'] = f'Bearer {token}'

            external_payload = {
                'target': target,
                'subject': subject,
                'product': product,
                'issue_description': issue_description,
                'description': description,
                'requested_by': getattr(current_user, 'username', None),
            }

            try:
                response = requests.post(
                    endpoint,
                    json=external_payload,
                    headers=headers,
                    timeout=app.config.get('AI_SUGGESTION_TIMEOUT', 15),
                )
                response.raise_for_status()
            except requests.exceptions.Timeout:
                return jsonify({'error': 'Il servizio AI non ha risposto in tempo.'}), 504
            except requests.exceptions.RequestException:
                return jsonify({'error': 'Errore nella comunicazione con il servizio AI.'}), 502

            try:
                data = response.json()
            except ValueError:
                return jsonify({'error': 'Risposta non valida dal servizio AI.'}), 502

            suggestion = (data.get('suggestion') or data.get('content') or '').strip()
        if not suggestion:
            return jsonify({'error': 'Nessun suggerimento disponibile dal servizio AI.'}), 502

        return jsonify({'suggestion': suggestion})

    # Lista delle riparazioni
    @app.route('/repairs')
    @login_required
    def repairs():
        db = get_db()

        selected_status = request.args.get('status', '').strip() or None
        from_date = request.args.get('from_date', '').strip() or None
        to_date = request.args.get('to_date', '').strip() or None

        filters = ['(t.product IS NOT NULL OR t.issue_description IS NOT NULL)']
        params = []

        if selected_status and selected_status not in REPAIR_STATUS_VALUES:
            selected_status = None

        if selected_status:
            filters.append('t.repair_status = ?')
            params.append(selected_status)

        date_expression = 'DATE(COALESCE(t.date_returned, t.date_repaired, t.date_received, t.updated_at))'

        if from_date:
            filters.append(f"{date_expression} >= DATE(?)")
            params.append(from_date)

        if to_date:
            filters.append(f"{date_expression} <= DATE(?)")
            params.append(to_date)

        where_clause = ' WHERE ' + ' AND '.join(filters) if filters else ''

        query = (
<<<<<<< HEAD
            'SELECT t.*, c.name AS customer_name, c.code AS customer_code '
=======
            'SELECT t.*, c.name AS customer_name, '
            'creator.username AS created_by_username, '
            'modifier.username AS last_modified_by_username '
>>>>>>> e759e349
            'FROM tickets t '
            'JOIN customers c ON t.customer_id = c.id '
            'LEFT JOIN users creator ON t.created_by = creator.id '
            'LEFT JOIN users modifier ON t.last_modified_by = modifier.id '
            f'{where_clause} '
            'ORDER BY COALESCE(t.date_returned, t.updated_at) DESC, t.id DESC'
        )
        repairs = db.execute(query, params).fetchall()

        latest_history_entries = _fetch_latest_ticket_history_entries(
            db,
            (repair['id'] for repair in repairs),
            ('repair_status',),
        )

        current_filters = {
            'status': selected_status,
            'from_date': from_date,
            'to_date': to_date,
        }

        return render_template(
            'repairs.html',
            repairs=repairs,
            repair_status_labels=REPAIR_STATUS_LABELS,
            repair_statuses=REPAIR_STATUSES,
            current_filters=current_filters,
            latest_history_entries=latest_history_entries,
        )

    @app.route('/repairs/<int:ticket_id>/delete', methods=['POST'])
    @admin_required
    def delete_repair(ticket_id: int):
        deleted, subject = _delete_ticket_record(ticket_id)
        if not deleted:
            flash('Ticket di riparazione non trovato.', 'error')
        else:
            if subject:
                flash(f'Ticket "{subject}" eliminato con successo.', 'success')
            else:
                flash('Ticket eliminato con successo.', 'success')

        allowed_filters = {'status', 'from_date', 'to_date'}
        filters = {
            key[len('filter_'):]: value
            for key, value in request.form.items()
            if key.startswith('filter_') and value
        }
        filters = {key: value for key, value in filters.items() if key in allowed_filters}
        redirect_url = url_for('repairs', **filters) if filters else url_for('repairs')
        return redirect(redirect_url)

    # Gestione errori HTTP comuni con template dedicati.
    @app.errorhandler(404)
    def not_found(error):
        return render_template('errors/404.html'), 404

    @app.errorhandler(500)
    def internal_server_error(error):
        return render_template('errors/500.html'), 500

    return app


app = create_app()


if __name__ == '__main__':
    # Avvia il server di sviluppo
    app.run(
        host='0.0.0.0',
        port=int(os.environ.get('PORT', 5000)),
        debug=True,
    )<|MERGE_RESOLUTION|>--- conflicted
+++ resolved
@@ -513,10 +513,6 @@
         db = get_db()
         selected_status = request.args.get('status', '').strip()
         query = (
-<<<<<<< HEAD
-            'SELECT t.*, c.name AS customer_name, c.code AS customer_code '
-            'FROM tickets t JOIN customers c ON t.customer_id = c.id '
-=======
             'SELECT t.*, c.name AS customer_name, '
             'creator.username AS created_by_username, '
             'modifier.username AS last_modified_by_username '
@@ -524,7 +520,6 @@
             'JOIN customers c ON t.customer_id = c.id '
             'LEFT JOIN users creator ON t.created_by = creator.id '
             'LEFT JOIN users modifier ON t.last_modified_by = modifier.id '
->>>>>>> e759e349
         )
         params = ()
         if selected_status:
@@ -1073,13 +1068,9 @@
         where_clause = ' WHERE ' + ' AND '.join(filters) if filters else ''
 
         query = (
-<<<<<<< HEAD
-            'SELECT t.*, c.name AS customer_name, c.code AS customer_code '
-=======
             'SELECT t.*, c.name AS customer_name, '
             'creator.username AS created_by_username, '
             'modifier.username AS last_modified_by_username '
->>>>>>> e759e349
             'FROM tickets t '
             'JOIN customers c ON t.customer_id = c.id '
             'LEFT JOIN users creator ON t.created_by = creator.id '
